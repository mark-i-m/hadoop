--- conflicted
+++ resolved
@@ -306,7 +306,6 @@
     Call call = CurCall.get();
     return (call != null && call.connection != null) ? call.connection
         .getHostInetAddress() : null;
-<<<<<<< HEAD
   }
   
   /**
@@ -317,18 +316,6 @@
     return call != null ? call.clientId : RpcConstants.DUMMY_CLIENT_ID;
   }
   
-=======
-  }
-  
-  /**
-   * Returns the clientId from the current RPC request
-   */
-  public static byte[] getClientId() {
-    Call call = CurCall.get();
-    return call != null ? call.clientId : RpcConstants.DUMMY_CLIENT_ID;
-  }
-  
->>>>>>> 6266273c
   /** Returns remote address as a string when invoked inside an RPC.
    *  Returns null in case of an error.
    */
@@ -727,11 +714,7 @@
         // to the client, so the stacktrace is unnecessary; any other
         // exceptions are unexpected internal server errors and thus the
         // stacktrace should be logged
-<<<<<<< HEAD
-        LOG.info(getName() + ": readAndProcess from client " +
-=======
         LOG.info(Thread.currentThread().getName() + ": readAndProcess from client " +
->>>>>>> 6266273c
             c.getHostAddress() + " threw exception [" + e + "]",
             (e instanceof WrappedRpcServerException) ? null : e);
         count = -1; //so that the (count < 0) block is executed
@@ -932,11 +915,7 @@
           call = responseQueue.removeFirst();
           SocketChannel channel = call.connection.channel;
           if (LOG.isDebugEnabled()) {
-<<<<<<< HEAD
-            LOG.debug(getName() + ": responding to " + call);
-=======
             LOG.debug(Thread.currentThread().getName() + ": responding to " + call);
->>>>>>> 6266273c
           }
           //
           // Send as much data as we can in the non-blocking fashion
@@ -955,11 +934,7 @@
               done = false;            // more calls pending to be sent.
             }
             if (LOG.isDebugEnabled()) {
-<<<<<<< HEAD
-              LOG.debug(getName() + ": responding to " + call
-=======
               LOG.debug(Thread.currentThread().getName() + ": responding to " + call
->>>>>>> 6266273c
                   + " Wrote " + numBytes + " bytes.");
             }
           } else {
@@ -987,11 +962,7 @@
               }
             }
             if (LOG.isDebugEnabled()) {
-<<<<<<< HEAD
-              LOG.debug(getName() + ": responding to " + call
-=======
               LOG.debug(Thread.currentThread().getName() + ": responding to " + call
->>>>>>> 6266273c
                   + " Wrote partial " + numBytes + " bytes.");
             }
           }
@@ -1726,7 +1697,6 @@
         retry = header.getRetryCount();
         if (LOG.isDebugEnabled()) {
           LOG.debug(" got #" + callId);
-<<<<<<< HEAD
         }
         checkRpcHeaders(header);
         
@@ -1739,20 +1709,6 @@
         } else {
           processRpcRequest(header, dis);
         }
-=======
-        }
-        checkRpcHeaders(header);
-        
-        if (callId < 0) { // callIds typically used during connection setup
-          processRpcOutOfBandRequest(header, dis);
-        } else if (!connectionContextRead) {
-          throw new WrappedRpcServerException(
-              RpcErrorCodeProto.FATAL_INVALID_RPC_HEADER,
-              "Connection context not established");
-        } else {
-          processRpcRequest(header, dis);
-        }
->>>>>>> 6266273c
       } catch (WrappedRpcServerException wrse) { // inform client of error
         Throwable ioe = wrse.getCause();
         final Call call = new Call(callId, retry, null, this);
@@ -1977,15 +1933,11 @@
         try {
           final Call call = callQueue.take(); // pop the queue; maybe blocked here
           if (LOG.isDebugEnabled()) {
-<<<<<<< HEAD
-            LOG.debug(getName() + ": " + call + " for RpcKind " + call.rpcKind);
-=======
             LOG.debug(Thread.currentThread().getName() + ": " + call + " for RpcKind " + call.rpcKind);
           }
           if (!call.connection.channel.isOpen()) {
             LOG.info(Thread.currentThread().getName() + ": skipped " + call);
             continue;
->>>>>>> 6266273c
           }
           String errorClass = null;
           String error = null;
@@ -2225,15 +2177,7 @@
   }
   
   private void closeConnection(Connection connection) {
-<<<<<<< HEAD
-    synchronized (connectionList) {
-      if (connectionList.remove(connection))
-        numConnections--;
-    }
-    connection.close();
-=======
     connectionManager.close(connection);
->>>>>>> 6266273c
   }
   
   /**
