/**
 * Licensed to the Apache Software Foundation (ASF) under one
 * or more contributor license agreements.  See the NOTICE file
 * distributed with this work for additional information
 * regarding copyright ownership.  The ASF licenses this file
 * to you under the Apache License, Version 2.0 (the
 * "License"); you may not use this file except in compliance
 * with the License.  You may obtain a copy of the License at
 *
 *     http://www.apache.org/licenses/LICENSE-2.0
 *
 * Unless required by applicable law or agreed to in writing, software
 * distributed under the License is distributed on an "AS IS" BASIS,
 * WITHOUT WARRANTIES OR CONDITIONS OF ANY KIND, either express or implied.
 * See the License for the specific language governing permissions and
 * limitations under the License.
 */
package org.apache.hadoop.hdfs;

import java.io.BufferedOutputStream;
import java.io.Closeable;
import java.io.DataInputStream;
import java.io.DataOutputStream;
import java.io.FileNotFoundException;
import java.io.IOException;
import java.io.OutputStream;
import java.net.InetAddress;
import java.net.InetSocketAddress;
import java.net.NetworkInterface;
import java.net.Socket;
<<<<<<< HEAD
import java.net.URI;
=======
import java.net.SocketException;
import java.util.Collections;
>>>>>>> 2ab10e29
import java.util.EnumSet;
import java.util.HashMap;
import java.util.HashSet;
import java.util.List;
import java.util.Map;
<<<<<<< HEAD
=======
import java.util.Set;

>>>>>>> 2ab10e29
import javax.net.SocketFactory;

import org.apache.commons.logging.Log;
import org.apache.commons.logging.LogFactory;
import org.apache.hadoop.classification.InterfaceAudience;
import org.apache.hadoop.conf.Configuration;
import org.apache.hadoop.fs.BlockLocation;
import org.apache.hadoop.fs.CommonConfigurationKeysPublic;
import org.apache.hadoop.fs.ContentSummary;
import org.apache.hadoop.fs.CreateFlag;
import org.apache.hadoop.fs.FSDataInputStream;
import org.apache.hadoop.fs.FSDataOutputStream;
import org.apache.hadoop.fs.FileAlreadyExistsException;
import org.apache.hadoop.fs.FileSystem;
import org.apache.hadoop.fs.FsServerDefaults;
import org.apache.hadoop.fs.FsStatus;
import org.apache.hadoop.fs.InvalidPathException;
import org.apache.hadoop.fs.MD5MD5CRC32FileChecksum;
import org.apache.hadoop.fs.Options;
import org.apache.hadoop.fs.ParentNotDirectoryException;
import org.apache.hadoop.fs.Path;
import org.apache.hadoop.fs.UnresolvedLinkException;
import org.apache.hadoop.fs.permission.FsPermission;
import static org.apache.hadoop.hdfs.DFSConfigKeys.*;
import org.apache.hadoop.hdfs.protocol.ClientProtocol;
import org.apache.hadoop.hdfs.protocol.CorruptFileBlocks;
import org.apache.hadoop.hdfs.protocol.DSQuotaExceededException;
import org.apache.hadoop.hdfs.protocol.DatanodeInfo;
import org.apache.hadoop.hdfs.protocol.DirectoryListing;
import org.apache.hadoop.hdfs.protocol.ExtendedBlock;
import org.apache.hadoop.hdfs.protocol.HdfsConstants;
import org.apache.hadoop.hdfs.protocol.HdfsConstants.DatanodeReportType;
import org.apache.hadoop.hdfs.protocol.HdfsConstants.SafeModeAction;
import org.apache.hadoop.hdfs.protocol.HdfsConstants.UpgradeAction;
import org.apache.hadoop.hdfs.protocol.HdfsFileStatus;
import org.apache.hadoop.hdfs.protocol.HdfsProtoUtil;
import org.apache.hadoop.hdfs.protocol.LocatedBlock;
import org.apache.hadoop.hdfs.protocol.LocatedBlocks;
import org.apache.hadoop.hdfs.protocol.NSQuotaExceededException;
import org.apache.hadoop.hdfs.protocol.UnresolvedPathException;
import org.apache.hadoop.hdfs.protocol.datatransfer.Op;
import org.apache.hadoop.hdfs.protocol.datatransfer.ReplaceDatanodeOnFailure;
import org.apache.hadoop.hdfs.protocol.datatransfer.Sender;
import org.apache.hadoop.hdfs.protocol.proto.DataTransferProtos.BlockOpResponseProto;
import org.apache.hadoop.hdfs.protocol.proto.DataTransferProtos.OpBlockChecksumResponseProto;
import org.apache.hadoop.hdfs.protocol.proto.DataTransferProtos.Status;
import org.apache.hadoop.hdfs.security.token.block.BlockTokenIdentifier;
import org.apache.hadoop.hdfs.security.token.delegation.DelegationTokenIdentifier;
import org.apache.hadoop.hdfs.server.common.HdfsServerConstants;
import org.apache.hadoop.hdfs.server.common.UpgradeStatusReport;
import org.apache.hadoop.hdfs.server.namenode.NameNode;
import org.apache.hadoop.hdfs.server.namenode.SafeModeException;
import org.apache.hadoop.io.DataOutputBuffer;
import org.apache.hadoop.io.EnumSetWritable;
import org.apache.hadoop.io.IOUtils;
import org.apache.hadoop.io.MD5Hash;
import org.apache.hadoop.io.Text;
import org.apache.hadoop.io.retry.FailoverProxyProvider;
import org.apache.hadoop.io.retry.RetryPolicies;
import org.apache.hadoop.io.retry.RetryProxy;
import org.apache.hadoop.ipc.Client;
import org.apache.hadoop.ipc.RPC;
import org.apache.hadoop.ipc.RemoteException;
import org.apache.hadoop.net.NetUtils;
import org.apache.hadoop.security.AccessControlException;
import org.apache.hadoop.security.SecurityUtil;
import org.apache.hadoop.security.UserGroupInformation;
import org.apache.hadoop.security.token.SecretManager.InvalidToken;
import org.apache.hadoop.security.token.Token;
import org.apache.hadoop.security.token.TokenRenewer;
import org.apache.hadoop.util.DataChecksum;
import org.apache.hadoop.util.Progressable;
<<<<<<< HEAD
import org.apache.hadoop.util.ReflectionUtils;
=======
import org.apache.hadoop.hdfs.security.token.block.InvalidBlockTokenException;
>>>>>>> 2ab10e29

/********************************************************
 * DFSClient can connect to a Hadoop Filesystem and 
 * perform basic file tasks.  It uses the ClientProtocol
 * to communicate with a NameNode daemon, and connects 
 * directly to DataNodes to read/write block data.
 *
 * Hadoop DFS users should obtain an instance of 
 * DistributedFileSystem, which uses DFSClient to handle
 * filesystem tasks.
 *
 ********************************************************/
@InterfaceAudience.Private
public class DFSClient implements java.io.Closeable {
  public static final Log LOG = LogFactory.getLog(DFSClient.class);
  public static final long SERVER_DEFAULTS_VALIDITY_PERIOD = 60 * 60 * 1000L; // 1 hour
  static final int TCP_WINDOW_SIZE = 128 * 1024; // 128 KB
  final ClientProtocol namenode;
  private final InetSocketAddress nnAddress;
  final UserGroupInformation ugi;
  volatile boolean clientRunning = true;
  private volatile FsServerDefaults serverDefaults;
  private volatile long serverDefaultsLastUpdate;
  final String clientName;
  Configuration conf;
  SocketFactory socketFactory;
  final ReplaceDatanodeOnFailure dtpReplaceDatanodeOnFailure;
  final FileSystem.Statistics stats;
  final int hdfsTimeout;    // timeout value for a DFS operation.
  final LeaseRenewer leaserenewer;
  final SocketCache socketCache;
  final Conf dfsClientConf;

  /**
   * DFSClient configuration 
   */
  static class Conf {
    final int maxBlockAcquireFailures;
    final int confTime;
    final int ioBufferSize;
    final int checksumType;
    final int bytesPerChecksum;
    final int writePacketSize;
    final int socketTimeout;
    final int socketCacheCapacity;
    /** Wait time window (in msec) if BlockMissingException is caught */
    final int timeWindow;
    final int nCachedConnRetry;
    final int nBlockWriteRetry;
    final int nBlockWriteLocateFollowingRetry;
    final long defaultBlockSize;
    final long prefetchSize;
    final short defaultReplication;
    final String taskId;
    final FsPermission uMask;
    final boolean useLegacyBlockReader;

    Conf(Configuration conf) {
      maxBlockAcquireFailures = conf.getInt(
          DFS_CLIENT_MAX_BLOCK_ACQUIRE_FAILURES_KEY,
          DFS_CLIENT_MAX_BLOCK_ACQUIRE_FAILURES_DEFAULT);
      confTime = conf.getInt(DFS_DATANODE_SOCKET_WRITE_TIMEOUT_KEY,
          HdfsServerConstants.WRITE_TIMEOUT);
      ioBufferSize = conf.getInt(
          CommonConfigurationKeysPublic.IO_FILE_BUFFER_SIZE_KEY,
          CommonConfigurationKeysPublic.IO_FILE_BUFFER_SIZE_DEFAULT);
      checksumType = getChecksumType(conf);
      bytesPerChecksum = conf.getInt(DFS_BYTES_PER_CHECKSUM_KEY,
          DFS_BYTES_PER_CHECKSUM_DEFAULT);
      socketTimeout = conf.getInt(DFS_CLIENT_SOCKET_TIMEOUT_KEY,
          HdfsServerConstants.READ_TIMEOUT);
      /** dfs.write.packet.size is an internal config variable */
      writePacketSize = conf.getInt(DFS_CLIENT_WRITE_PACKET_SIZE_KEY,
          DFS_CLIENT_WRITE_PACKET_SIZE_DEFAULT);
      defaultBlockSize = conf.getLong(DFS_BLOCK_SIZE_KEY,
          DFS_BLOCK_SIZE_DEFAULT);
      defaultReplication = (short) conf.getInt(
          DFS_REPLICATION_KEY, DFS_REPLICATION_DEFAULT);
      taskId = conf.get("mapreduce.task.attempt.id", "NONMAPREDUCE");
      socketCacheCapacity = conf.getInt(DFS_CLIENT_SOCKET_CACHE_CAPACITY_KEY,
          DFS_CLIENT_SOCKET_CACHE_CAPACITY_DEFAULT);
      prefetchSize = conf.getLong(DFS_CLIENT_READ_PREFETCH_SIZE_KEY,
          10 * defaultBlockSize);
      timeWindow = conf
          .getInt(DFS_CLIENT_RETRY_WINDOW_BASE, 3000);
      nCachedConnRetry = conf.getInt(DFS_CLIENT_CACHED_CONN_RETRY_KEY,
          DFS_CLIENT_CACHED_CONN_RETRY_DEFAULT);
      nBlockWriteRetry = conf.getInt(DFS_CLIENT_BLOCK_WRITE_RETRIES_KEY,
          DFS_CLIENT_BLOCK_WRITE_RETRIES_DEFAULT);
      nBlockWriteLocateFollowingRetry = conf
          .getInt(DFS_CLIENT_BLOCK_WRITE_LOCATEFOLLOWINGBLOCK_RETRIES_KEY,
              DFS_CLIENT_BLOCK_WRITE_LOCATEFOLLOWINGBLOCK_RETRIES_DEFAULT);
      uMask = FsPermission.getUMask(conf);
      useLegacyBlockReader = conf.getBoolean(
          DFS_CLIENT_USE_LEGACY_BLOCKREADER,
          DFS_CLIENT_USE_LEGACY_BLOCKREADER_DEFAULT);
    }

    private int getChecksumType(Configuration conf) {
      String checksum = conf.get(DFSConfigKeys.DFS_CHECKSUM_TYPE_KEY,
          DFSConfigKeys.DFS_CHECKSUM_TYPE_DEFAULT);
      if ("CRC32".equals(checksum)) {
        return DataChecksum.CHECKSUM_CRC32;
      } else if ("CRC32C".equals(checksum)) {
        return DataChecksum.CHECKSUM_CRC32C;
      } else if ("NULL".equals(checksum)) {
        return DataChecksum.CHECKSUM_NULL;
      } else {
        LOG.warn("Bad checksum type: " + checksum + ". Using default.");
        return DataChecksum.CHECKSUM_CRC32C;
      }
    }

    private DataChecksum createChecksum() {
      return DataChecksum.newDataChecksum(
          checksumType, bytesPerChecksum);
    }
  }
 
  Conf getConf() {
    return dfsClientConf;
  }
  
  /**
   * A map from file names to {@link DFSOutputStream} objects
   * that are currently being written by this client.
   * Note that a file can only be written by a single client.
   */
  private final Map<String, DFSOutputStream> filesBeingWritten
      = new HashMap<String, DFSOutputStream>();
<<<<<<< HEAD

=======
  private boolean shortCircuitLocalReads;
  
>>>>>>> 2ab10e29
  /**
   * Same as this(NameNode.getAddress(conf), conf);
   * @see #DFSClient(InetSocketAddress, Configuration)
   * @deprecated Deprecated at 0.21
   */
  @Deprecated
  public DFSClient(Configuration conf) throws IOException {
    this(NameNode.getAddress(conf), conf);
  }
  
  public DFSClient(InetSocketAddress address, Configuration conf) throws IOException {
    this(NameNode.getUri(address), conf);
  }

  /**
   * Same as this(nameNodeUri, conf, null);
   * @see #DFSClient(InetSocketAddress, Configuration, org.apache.hadoop.fs.FileSystem.Statistics)
   */
  public DFSClient(URI nameNodeUri, Configuration conf
      ) throws IOException {
    this(nameNodeUri, conf, null);
  }

  /**
   * Same as this(nameNodeUri, null, conf, stats);
   * @see #DFSClient(InetSocketAddress, ClientProtocol, Configuration, org.apache.hadoop.fs.FileSystem.Statistics) 
   */
  public DFSClient(URI nameNodeUri, Configuration conf,
                   FileSystem.Statistics stats)
    throws IOException {
    this(nameNodeUri, null, conf, stats);
  }
  
  /** 
   * Create a new DFSClient connected to the given nameNodeUri or rpcNamenode.
   * Exactly one of nameNodeUri or rpcNamenode must be null.
   */
  DFSClient(URI nameNodeUri, ClientProtocol rpcNamenode,
      Configuration conf, FileSystem.Statistics stats)
    throws IOException {
    // Copy only the required DFSClient configuration
    this.dfsClientConf = new Conf(conf);
    this.conf = conf;
    this.stats = stats;
    this.socketFactory = NetUtils.getSocketFactory(conf, ClientProtocol.class);
    this.dtpReplaceDatanodeOnFailure = ReplaceDatanodeOnFailure.get(conf);

    // The hdfsTimeout is currently the same as the ipc timeout 
    this.hdfsTimeout = Client.getTimeout(conf);
    this.ugi = UserGroupInformation.getCurrentUser();
    
    final String authority = nameNodeUri == null? "null": nameNodeUri.getAuthority();
    this.leaserenewer = LeaseRenewer.getInstance(authority, ugi, this);
    this.clientName = leaserenewer.getClientName(dfsClientConf.taskId);
    
    this.socketCache = new SocketCache(dfsClientConf.socketCacheCapacity);
    
    Class<?> failoverProxyProviderClass = getFailoverProxyProviderClass(authority, conf);
    
    if (nameNodeUri != null && failoverProxyProviderClass != null) {
      FailoverProxyProvider failoverProxyProvider = (FailoverProxyProvider)
          ReflectionUtils.newInstance(failoverProxyProviderClass, conf);
      this.namenode = (ClientProtocol)RetryProxy.create(ClientProtocol.class,
          failoverProxyProvider, RetryPolicies.failoverOnNetworkException(1));
      nnAddress = null;
    } else if (nameNodeUri != null && rpcNamenode == null) {
      this.namenode = DFSUtil.createNamenode(NameNode.getAddress(nameNodeUri), conf);

      // TODO(HA): This doesn't really apply in the case of HA. Need to get smart
      // about tokens in an HA setup, generally.
      nnAddress = NameNode.getAddress(nameNodeUri);
    } else if (nameNodeUri == null && rpcNamenode != null) {
      //This case is used for testing.
      this.namenode = rpcNamenode;

      // TODO(HA): This doesn't really apply in the case of HA. Need to get smart
      // about tokens in an HA setup, generally.
      nnAddress = null; 
    } else {
      throw new IllegalArgumentException(
          "Expecting exactly one of nameNodeUri and rpcNamenode being null: "
          + "nameNodeUri=" + nameNodeUri + ", rpcNamenode=" + rpcNamenode);
    }
  }
  
  private Class<?> getFailoverProxyProviderClass(String authority, Configuration conf)
      throws IOException {
    String configKey = DFS_CLIENT_FAILOVER_PROXY_PROVIDER_KEY_PREFIX + "." + authority;
    try {
      return conf.getClass(configKey, null);
    } catch (RuntimeException e) {
      if (e.getCause() instanceof ClassNotFoundException) {
        throw new IOException("Could not load failover proxy provider class "
            + conf.get(configKey) + " which is configured for authority " + authority,
            e);
      } else {
        throw e;
      }
    }
    // read directly from the block file if configured.
    this.shortCircuitLocalReads = conf.getBoolean(
        DFSConfigKeys.DFS_CLIENT_READ_SHORTCIRCUIT_KEY,
        DFSConfigKeys.DFS_CLIENT_READ_SHORTCIRCUIT_DEFAULT);
    if (LOG.isDebugEnabled()) {
      LOG.debug("Short circuit read is " + shortCircuitLocalReads);
    }
  }

  /**
   * Return the number of times the client should go back to the namenode
   * to retrieve block locations when reading.
   */
  int getMaxBlockAcquireFailures() {
    return dfsClientConf.maxBlockAcquireFailures;
  }

  /**
   * Return the timeout that clients should use when writing to datanodes.
   * @param numNodes the number of nodes in the pipeline.
   */
  int getDatanodeWriteTimeout(int numNodes) {
    return (dfsClientConf.confTime > 0) ?
      (dfsClientConf.confTime + HdfsServerConstants.WRITE_TIMEOUT_EXTENSION * numNodes) : 0;
  }

  int getDatanodeReadTimeout(int numNodes) {
    return dfsClientConf.socketTimeout > 0 ?
        (HdfsServerConstants.READ_TIMEOUT_EXTENSION * numNodes +
            dfsClientConf.socketTimeout) : 0;
  }
  
  int getHdfsTimeout() {
    return hdfsTimeout;
  }
  
  String getClientName() {
    return clientName;
  }

  void checkOpen() throws IOException {
    if (!clientRunning) {
      IOException result = new IOException("Filesystem closed");
      throw result;
    }
  }

  /** Put a file. */
  void putFileBeingWritten(final String src, final DFSOutputStream out) {
    synchronized(filesBeingWritten) {
      filesBeingWritten.put(src, out);
    }
  }

  /** Remove a file. */
  void removeFileBeingWritten(final String src) {
    synchronized(filesBeingWritten) {
      filesBeingWritten.remove(src);
    }
  }

  /** Is file-being-written map empty? */
  boolean isFilesBeingWrittenEmpty() {
    synchronized(filesBeingWritten) {
      return filesBeingWritten.isEmpty();
    }
  }
  
  /** @return true if the client is running */
  boolean isClientRunning() {
    return clientRunning;
  }

  /** Renew leases */
  void renewLease() throws IOException {
    if (clientRunning && !isFilesBeingWrittenEmpty()) {
      namenode.renewLease(clientName);
    }
  }
  
  /**
   * Close connections the Namenode.
   * The namenode variable is either a rpcProxy passed by a test or 
   * created using the protocolTranslator which is closeable.
   * If closeable then call close, else close using RPC.stopProxy().
   */
  void closeConnectionToNamenode() {
    if (namenode instanceof Closeable) {
      try {
        ((Closeable) namenode).close();
        return;
      } catch (IOException e) {
        // fall through - lets try the stopProxy
        LOG.warn("Exception closing namenode, stopping the proxy");
      }     
    }
    RPC.stopProxy(namenode);
  }
  
  /** Abort and release resources held.  Ignore all errors. */
  void abort() {
    clientRunning = false;
    closeAllFilesBeingWritten(true);
    closeConnectionToNamenode();
  }

  /** Close/abort all files being written. */
  private void closeAllFilesBeingWritten(final boolean abort) {
    for(;;) {
      final String src;
      final DFSOutputStream out;
      synchronized(filesBeingWritten) {
        if (filesBeingWritten.isEmpty()) {
          return;
        }
        src = filesBeingWritten.keySet().iterator().next();
        out = filesBeingWritten.remove(src);
      }
      if (out != null) {
        try {
          if (abort) {
            out.abort();
          } else {
            out.close();
          }
        } catch(IOException ie) {
          LOG.error("Failed to " + (abort? "abort": "close") + " file " + src,
              ie);
        }
      }
    }
  }

  /**
   * Close the file system, abandoning all of the leases and files being
   * created and close connections to the namenode.
   */
  public synchronized void close() throws IOException {
    if(clientRunning) {
      closeAllFilesBeingWritten(false);
      clientRunning = false;
      leaserenewer.closeClient(this);
      // close connections to the namenode
      closeConnectionToNamenode();
    }
  }

  /**
   * Get the default block size for this cluster
   * @return the default block size in bytes
   */
  public long getDefaultBlockSize() {
    return dfsClientConf.defaultBlockSize;
  }
    
  /**
   * @see ClientProtocol#getPreferredBlockSize(String)
   */
  public long getBlockSize(String f) throws IOException {
    try {
      return namenode.getPreferredBlockSize(f);
    } catch (IOException ie) {
      LOG.warn("Problem getting block size", ie);
      throw ie;
    }
  }

  /**
   * Get server default values for a number of configuration params.
   * @see ClientProtocol#getServerDefaults()
   */
  public FsServerDefaults getServerDefaults() throws IOException {
    long now = System.currentTimeMillis();
    if (now - serverDefaultsLastUpdate > SERVER_DEFAULTS_VALIDITY_PERIOD) {
      serverDefaults = namenode.getServerDefaults();
      serverDefaultsLastUpdate = now;
    }
    return serverDefaults;
  }
  
  /**
   * @see ClientProtocol#getDelegationToken(Text)
   */
  public Token<DelegationTokenIdentifier> getDelegationToken(Text renewer)
      throws IOException {
    Token<DelegationTokenIdentifier> result =
      namenode.getDelegationToken(renewer);
    SecurityUtil.setTokenService(result, nnAddress);
    LOG.info("Created " + DelegationTokenIdentifier.stringifyToken(result));
    return result;
  }

  /**
   * Renew a delegation token
   * @param token the token to renew
   * @return the new expiration time
   * @throws InvalidToken
   * @throws IOException
   * @deprecated Use Token.renew instead.
   */
  public long renewDelegationToken(Token<DelegationTokenIdentifier> token)
      throws InvalidToken, IOException {
    LOG.info("Renewing " + DelegationTokenIdentifier.stringifyToken(token));
    try {
      return token.renew(conf);
    } catch (InterruptedException ie) {                                       
      throw new RuntimeException("caught interrupted", ie);
    } catch (RemoteException re) {
      throw re.unwrapRemoteException(InvalidToken.class,
                                     AccessControlException.class);
    }
  }

  /**
   * Get {@link BlockReader} for short circuited local reads.
   */
  static BlockReader getLocalBlockReader(Configuration conf,
      String src, ExtendedBlock blk, Token<BlockTokenIdentifier> accessToken,
      DatanodeInfo chosenNode, int socketTimeout, long offsetIntoBlock)
      throws InvalidToken, IOException {
    try {
      return BlockReaderLocal.newBlockReader(conf, src, blk, accessToken,
          chosenNode, socketTimeout, offsetIntoBlock, blk.getNumBytes()
              - offsetIntoBlock);
    } catch (RemoteException re) {
      throw re.unwrapRemoteException(InvalidToken.class,
          AccessControlException.class);
    }
  }
  
  private static Set<String> localIpAddresses = Collections
      .synchronizedSet(new HashSet<String>());
  
  private static boolean isLocalAddress(InetSocketAddress targetAddr) {
    InetAddress addr = targetAddr.getAddress();
    if (localIpAddresses.contains(addr.getHostAddress())) {
      if (LOG.isTraceEnabled()) {
        LOG.trace("Address " + targetAddr + " is local");
      }
      return true;
    }

    // Check if the address is any local or loop back
    boolean local = addr.isAnyLocalAddress() || addr.isLoopbackAddress();

    // Check if the address is defined on any interface
    if (!local) {
      try {
        local = NetworkInterface.getByInetAddress(addr) != null;
      } catch (SocketException e) {
        local = false;
      }
    }
    if (LOG.isTraceEnabled()) {
      LOG.trace("Address " + targetAddr + " is local");
    }
    if (local == true) {
      localIpAddresses.add(addr.getHostAddress());
    }
    return local;
  }
  
  /**
   * Should the block access token be refetched on an exception
   * 
   * @param ex Exception received
   * @param targetAddr Target datanode address from where exception was received
   * @return true if block access token has expired or invalid and it should be
   *         refetched
   */
  private static boolean tokenRefetchNeeded(IOException ex,
      InetSocketAddress targetAddr) {
    /*
     * Get a new access token and retry. Retry is needed in 2 cases. 1) When
     * both NN and DN re-started while DFSClient holding a cached access token.
     * 2) In the case that NN fails to update its access key at pre-set interval
     * (by a wide margin) and subsequently restarts. In this case, DN
     * re-registers itself with NN and receives a new access key, but DN will
     * delete the old access key from its memory since it's considered expired
     * based on the estimated expiration date.
     */
    if (ex instanceof InvalidBlockTokenException || ex instanceof InvalidToken) {
      LOG.info("Access token was invalid when connecting to " + targetAddr
          + " : " + ex);
      return true;
    }
    return false;
  }
  
  /**
   * Cancel a delegation token
   * @param token the token to cancel
   * @throws InvalidToken
   * @throws IOException
   * @deprecated Use Token.cancel instead.
   */
  public void cancelDelegationToken(Token<DelegationTokenIdentifier> token)
      throws InvalidToken, IOException {
    LOG.info("Cancelling " + DelegationTokenIdentifier.stringifyToken(token));
    try {
      token.cancel(conf);
     } catch (InterruptedException ie) {                                       
      throw new RuntimeException("caught interrupted", ie);
    } catch (RemoteException re) {
      throw re.unwrapRemoteException(InvalidToken.class,
                                     AccessControlException.class);
    }
  }
  
  @InterfaceAudience.Private
  public static class Renewer extends TokenRenewer {
    
    @Override
    public boolean handleKind(Text kind) {
      return DelegationTokenIdentifier.HDFS_DELEGATION_KIND.equals(kind);
    }

    @SuppressWarnings("unchecked")
    @Override
    public long renew(Token<?> token, Configuration conf) throws IOException {
      Token<DelegationTokenIdentifier> delToken = 
          (Token<DelegationTokenIdentifier>) token;
      LOG.info("Renewing " + 
               DelegationTokenIdentifier.stringifyToken(delToken));
      ClientProtocol nn = 
        DFSUtil.createNamenode
           (NameNode.getAddress(token.getService().toString()),
            conf, UserGroupInformation.getCurrentUser());
      try {
        return nn.renewDelegationToken(delToken);
      } catch (RemoteException re) {
        throw re.unwrapRemoteException(InvalidToken.class, 
                                       AccessControlException.class);
      }
    }

    @SuppressWarnings("unchecked")
    @Override
    public void cancel(Token<?> token, Configuration conf) throws IOException {
      Token<DelegationTokenIdentifier> delToken = 
          (Token<DelegationTokenIdentifier>) token;
      LOG.info("Cancelling " + 
               DelegationTokenIdentifier.stringifyToken(delToken));
      ClientProtocol nn = DFSUtil.createNamenode(
          NameNode.getAddress(token.getService().toString()), conf,
          UserGroupInformation.getCurrentUser());
      try {
        nn.cancelDelegationToken(delToken);
      } catch (RemoteException re) {
        throw re.unwrapRemoteException(InvalidToken.class,
            AccessControlException.class);
      }
    }

    @Override
    public boolean isManaged(Token<?> token) throws IOException {
      return true;
    }
    
  }

  /**
   * Report corrupt blocks that were discovered by the client.
   * @see ClientProtocol#reportBadBlocks(LocatedBlock[])
   */
  public void reportBadBlocks(LocatedBlock[] blocks) throws IOException {
    namenode.reportBadBlocks(blocks);
  }
  
  public short getDefaultReplication() {
    return dfsClientConf.defaultReplication;
  }

  /**
   * @see ClientProtocol#getBlockLocations(String, long, long)
   */
  static LocatedBlocks callGetBlockLocations(ClientProtocol namenode,
      String src, long start, long length) 
      throws IOException {
    try {
      return namenode.getBlockLocations(src, start, length);
    } catch(RemoteException re) {
      throw re.unwrapRemoteException(AccessControlException.class,
                                     FileNotFoundException.class,
                                     UnresolvedPathException.class);
    }
  }

  /**
   * Recover a file's lease
   * @param src a file's path
   * @return true if the file is already closed
   * @throws IOException
   */
  boolean recoverLease(String src) throws IOException {
    checkOpen();

    try {
      return namenode.recoverLease(src, clientName);
    } catch (RemoteException re) {
      throw re.unwrapRemoteException(FileNotFoundException.class,
                                     AccessControlException.class);
    }
  }

  /**
   * Get block location info about file
   * 
   * getBlockLocations() returns a list of hostnames that store 
   * data for a specific file region.  It returns a set of hostnames
   * for every block within the indicated region.
   *
   * This function is very useful when writing code that considers
   * data-placement when performing operations.  For example, the
   * MapReduce system tries to schedule tasks on the same machines
   * as the data-block the task processes. 
   */
  public BlockLocation[] getBlockLocations(String src, long start, 
    long length) throws IOException, UnresolvedLinkException {
    LocatedBlocks blocks = callGetBlockLocations(namenode, src, start, length);
    return DFSUtil.locatedBlocks2Locations(blocks);
  }
  
  public DFSInputStream open(String src) 
      throws IOException, UnresolvedLinkException {
    return open(src, dfsClientConf.ioBufferSize, true, null);
  }

  /**
   * Create an input stream that obtains a nodelist from the
   * namenode, and then reads from all the right places.  Creates
   * inner subclass of InputStream that does the right out-of-band
   * work.
   * @deprecated Use {@link #open(String, int, boolean)} instead.
   */
  @Deprecated
  public DFSInputStream open(String src, int buffersize, boolean verifyChecksum,
                             FileSystem.Statistics stats)
      throws IOException, UnresolvedLinkException {
    return open(src, buffersize, verifyChecksum);
  }
  

  /**
   * Create an input stream that obtains a nodelist from the
   * namenode, and then reads from all the right places.  Creates
   * inner subclass of InputStream that does the right out-of-band
   * work.
   */
  public DFSInputStream open(String src, int buffersize, boolean verifyChecksum)
      throws IOException, UnresolvedLinkException {
    checkOpen();
    //    Get block info from namenode
    return new DFSInputStream(this, src, buffersize, verifyChecksum);
  }

  /**
   * Get the namenode associated with this DFSClient object
   * @return the namenode associated with this DFSClient object
   */
  public ClientProtocol getNamenode() {
    return namenode;
  }
  
  /**
   * Call {@link #create(String, boolean, short, long, Progressable)} with
   * default <code>replication</code> and <code>blockSize<code> and null <code>
   * progress</code>.
   */
  public OutputStream create(String src, boolean overwrite) 
      throws IOException {
    return create(src, overwrite, dfsClientConf.defaultReplication,
        dfsClientConf.defaultBlockSize, null);
  }
    
  /**
   * Call {@link #create(String, boolean, short, long, Progressable)} with
   * default <code>replication</code> and <code>blockSize<code>.
   */
  public OutputStream create(String src, 
                             boolean overwrite,
                             Progressable progress) throws IOException {
    return create(src, overwrite, dfsClientConf.defaultReplication,
        dfsClientConf.defaultBlockSize, progress);
  }
    
  /**
   * Call {@link #create(String, boolean, short, long, Progressable)} with
   * null <code>progress</code>.
   */
  public OutputStream create(String src, 
                             boolean overwrite, 
                             short replication,
                             long blockSize) throws IOException {
    return create(src, overwrite, replication, blockSize, null);
  }

  /**
   * Call {@link #create(String, boolean, short, long, Progressable, int)}
   * with default bufferSize.
   */
  public OutputStream create(String src, boolean overwrite, short replication,
      long blockSize, Progressable progress) throws IOException {
    return create(src, overwrite, replication, blockSize, progress,
        dfsClientConf.ioBufferSize);
  }

  /**
   * Call {@link #create(String, FsPermission, EnumSet, short, long, 
   * Progressable, int)} with default <code>permission</code>
   * {@link FsPermission#getDefault()}.
   * 
   * @param src File name
   * @param overwrite overwrite an existing file if true
   * @param replication replication factor for the file
   * @param blockSize maximum block size
   * @param progress interface for reporting client progress
   * @param buffersize underlying buffersize
   * 
   * @return output stream
   */
  public OutputStream create(String src,
                             boolean overwrite,
                             short replication,
                             long blockSize,
                             Progressable progress,
                             int buffersize)
      throws IOException {
    return create(src, FsPermission.getDefault(),
        overwrite ? EnumSet.of(CreateFlag.CREATE, CreateFlag.OVERWRITE)
            : EnumSet.of(CreateFlag.CREATE), replication, blockSize, progress,
        buffersize);
  }

  /**
   * Call {@link #create(String, FsPermission, EnumSet, boolean, short, 
   * long, Progressable, int)} with <code>createParent</code> set to true.
   */
  public OutputStream create(String src, 
                             FsPermission permission,
                             EnumSet<CreateFlag> flag, 
                             short replication,
                             long blockSize,
                             Progressable progress,
                             int buffersize)
      throws IOException {
    return create(src, permission, flag, true,
        replication, blockSize, progress, buffersize);
  }

  /**
   * Create a new dfs file with the specified block replication 
   * with write-progress reporting and return an output stream for writing
   * into the file.  
   * 
   * @param src File name
   * @param permission The permission of the directory being created.
   *          If null, use default permission {@link FsPermission#getDefault()}
   * @param flag indicates create a new file or create/overwrite an
   *          existing file or append to an existing file
   * @param createParent create missing parent directory if true
   * @param replication block replication
   * @param blockSize maximum block size
   * @param progress interface for reporting client progress
   * @param buffersize underlying buffer size 
   * 
   * @return output stream
   * 
   * @see ClientProtocol#create(String, FsPermission, String, EnumSetWritable,
   * boolean, short, long) for detailed description of exceptions thrown
   */
  public OutputStream create(String src, 
                             FsPermission permission,
                             EnumSet<CreateFlag> flag, 
                             boolean createParent,
                             short replication,
                             long blockSize,
                             Progressable progress,
                             int buffersize)
    throws IOException {
    checkOpen();
    if (permission == null) {
      permission = FsPermission.getDefault();
    }
    FsPermission masked = permission.applyUMask(dfsClientConf.uMask);
    if(LOG.isDebugEnabled()) {
      LOG.debug(src + ": masked=" + masked);
    }
    final DFSOutputStream result = new DFSOutputStream(this, src, masked, flag,
        createParent, replication, blockSize, progress, buffersize,
        dfsClientConf.createChecksum());
    leaserenewer.put(src, result, this);
    return result;
  }
  
  /**
   * Append to an existing file if {@link CreateFlag#APPEND} is present
   */
  private DFSOutputStream primitiveAppend(String src, EnumSet<CreateFlag> flag,
      int buffersize, Progressable progress) throws IOException {
    if (flag.contains(CreateFlag.APPEND)) {
      HdfsFileStatus stat = getFileInfo(src);
      if (stat == null) { // No file to append to
        // New file needs to be created if create option is present
        if (!flag.contains(CreateFlag.CREATE)) {
          throw new FileNotFoundException("failed to append to non-existent file "
              + src + " on client " + clientName);
        }
        return null;
      }
      return callAppend(stat, src, buffersize, progress);
    }
    return null;
  }
  
  /**
   * Same as {{@link #create(String, FsPermission, EnumSet, short, long,
   *  Progressable, int)} except that the permission
   *  is absolute (ie has already been masked with umask.
   */
  public OutputStream primitiveCreate(String src, 
                             FsPermission absPermission,
                             EnumSet<CreateFlag> flag,
                             boolean createParent,
                             short replication,
                             long blockSize,
                             Progressable progress,
                             int buffersize,
                             int bytesPerChecksum)
      throws IOException, UnresolvedLinkException {
    checkOpen();
    CreateFlag.validate(flag);
    DFSOutputStream result = primitiveAppend(src, flag, buffersize, progress);
    if (result == null) {
      DataChecksum checksum = DataChecksum.newDataChecksum(
          dfsClientConf.checksumType,
          bytesPerChecksum);
      result = new DFSOutputStream(this, src, absPermission,
          flag, createParent, replication, blockSize, progress, buffersize,
          checksum);
    }
    leaserenewer.put(src, result, this);
    return result;
  }
  
  /**
   * Creates a symbolic link.
   * 
   * @see ClientProtocol#createSymlink(String, String,FsPermission, boolean) 
   */
  public void createSymlink(String target, String link, boolean createParent)
      throws IOException {
    try {
      FsPermission dirPerm = 
          FsPermission.getDefault().applyUMask(dfsClientConf.uMask); 
      namenode.createSymlink(target, link, dirPerm, createParent);
    } catch (RemoteException re) {
      throw re.unwrapRemoteException(AccessControlException.class,
                                     FileAlreadyExistsException.class, 
                                     FileNotFoundException.class,
                                     ParentNotDirectoryException.class,
                                     NSQuotaExceededException.class, 
                                     DSQuotaExceededException.class,
                                     UnresolvedPathException.class);
    }
  }

  /**
   * Resolve the *first* symlink, if any, in the path.
   * 
   * @see ClientProtocol#getLinkTarget(String)
   */
  public String getLinkTarget(String path) throws IOException { 
    checkOpen();
    try {
      return namenode.getLinkTarget(path);
    } catch (RemoteException re) {
      throw re.unwrapRemoteException(AccessControlException.class,
                                     FileNotFoundException.class);
    }
  }

  /** Method to get stream returned by append call */
  private DFSOutputStream callAppend(HdfsFileStatus stat, String src,
      int buffersize, Progressable progress) throws IOException {
    LocatedBlock lastBlock = null;
    try {
      lastBlock = namenode.append(src, clientName);
    } catch(RemoteException re) {
      throw re.unwrapRemoteException(AccessControlException.class,
                                     FileNotFoundException.class,
                                     SafeModeException.class,
                                     DSQuotaExceededException.class,
                                     UnsupportedOperationException.class,
                                     UnresolvedPathException.class);
    }
    return new DFSOutputStream(this, src, buffersize, progress,
        lastBlock, stat, dfsClientConf.createChecksum());
  }
  
  /**
   * Append to an existing HDFS file.  
   * 
   * @param src file name
   * @param buffersize buffer size
   * @param progress for reporting write-progress; null is acceptable.
   * @param statistics file system statistics; null is acceptable.
   * @return an output stream for writing into the file
   * 
   * @see ClientProtocol#append(String, String) 
   */
  public FSDataOutputStream append(final String src, final int buffersize,
      final Progressable progress, final FileSystem.Statistics statistics
      ) throws IOException {
    final DFSOutputStream out = append(src, buffersize, progress);
    return new FSDataOutputStream(out, statistics, out.getInitialLen());
  }

  private DFSOutputStream append(String src, int buffersize, Progressable progress) 
      throws IOException {
    checkOpen();
    HdfsFileStatus stat = getFileInfo(src);
    if (stat == null) { // No file found
      throw new FileNotFoundException("failed to append to non-existent file "
          + src + " on client " + clientName);
    }
    final DFSOutputStream result = callAppend(stat, src, buffersize, progress);
    leaserenewer.put(src, result, this);
    return result;
  }

  /**
   * Set replication for an existing file.
   * @param src file name
   * @param replication
   * 
   * @see ClientProtocol#setReplication(String, short)
   */
  public boolean setReplication(String src, short replication)
      throws IOException {
    try {
      return namenode.setReplication(src, replication);
    } catch(RemoteException re) {
      throw re.unwrapRemoteException(AccessControlException.class,
                                     FileNotFoundException.class,
                                     SafeModeException.class,
                                     DSQuotaExceededException.class,
                                     UnresolvedPathException.class);
    }
  }

  /**
   * Rename file or directory.
   * @see ClientProtocol#rename(String, String)
   * @deprecated Use {@link #rename(String, String, Options.Rename...)} instead.
   */
  @Deprecated
  public boolean rename(String src, String dst) throws IOException {
    checkOpen();
    try {
      return namenode.rename(src, dst);
    } catch(RemoteException re) {
      throw re.unwrapRemoteException(AccessControlException.class,
                                     NSQuotaExceededException.class,
                                     DSQuotaExceededException.class,
                                     UnresolvedPathException.class);
    }
  }

  /**
   * Move blocks from src to trg and delete src
   * See {@link ClientProtocol#concat(String, String [])}. 
   */
  public void concat(String trg, String [] srcs) throws IOException {
    checkOpen();
    try {
      namenode.concat(trg, srcs);
    } catch(RemoteException re) {
      throw re.unwrapRemoteException(AccessControlException.class,
                                     UnresolvedPathException.class);
    }
  }
  /**
   * Rename file or directory.
   * @see ClientProtocol#rename2(String, String, Options.Rename...)
   */
  public void rename(String src, String dst, Options.Rename... options)
      throws IOException {
    checkOpen();
    try {
      namenode.rename2(src, dst, options);
    } catch(RemoteException re) {
      throw re.unwrapRemoteException(AccessControlException.class,
                                     DSQuotaExceededException.class,
                                     FileAlreadyExistsException.class,
                                     FileNotFoundException.class,
                                     ParentNotDirectoryException.class,
                                     SafeModeException.class,
                                     NSQuotaExceededException.class,
                                     UnresolvedPathException.class);
    }
  }
  /**
   * Delete file or directory.
   * See {@link ClientProtocol#delete(String)}. 
   */
  @Deprecated
  public boolean delete(String src) throws IOException {
    checkOpen();
    return namenode.delete(src, true);
  }

  /**
   * delete file or directory.
   * delete contents of the directory if non empty and recursive 
   * set to true
   *
   * @see ClientProtocol#delete(String, boolean)
   */
  public boolean delete(String src, boolean recursive) throws IOException {
    checkOpen();
    try {
      return namenode.delete(src, recursive);
    } catch(RemoteException re) {
      throw re.unwrapRemoteException(AccessControlException.class,
                                     FileNotFoundException.class,
                                     SafeModeException.class,
                                     UnresolvedPathException.class);
    }
  }
  
  /** Implemented using getFileInfo(src)
   */
  public boolean exists(String src) throws IOException {
    checkOpen();
    return getFileInfo(src) != null;
  }

  /**
   * Get a partial listing of the indicated directory
   * No block locations need to be fetched
   */
  public DirectoryListing listPaths(String src,  byte[] startAfter)
    throws IOException {
    return listPaths(src, startAfter, false);
  }
  
  /**
   * Get a partial listing of the indicated directory
   *
   * Recommend to use HdfsFileStatus.EMPTY_NAME as startAfter
   * if the application wants to fetch a listing starting from
   * the first entry in the directory
   *
   * @see ClientProtocol#getListing(String, byte[], boolean)
   */
  public DirectoryListing listPaths(String src,  byte[] startAfter,
      boolean needLocation) 
    throws IOException {
    checkOpen();
    try {
      return namenode.getListing(src, startAfter, needLocation);
    } catch(RemoteException re) {
      throw re.unwrapRemoteException(AccessControlException.class,
                                     FileNotFoundException.class,
                                     UnresolvedPathException.class);
    }
  }

  /**
   * Get the file info for a specific file or directory.
   * @param src The string representation of the path to the file
   * @return object containing information regarding the file
   *         or null if file not found
   *         
   * @see ClientProtocol#getFileInfo(String) for description of exceptions
   */
  public HdfsFileStatus getFileInfo(String src) throws IOException {
    checkOpen();
    try {
      return namenode.getFileInfo(src);
    } catch(RemoteException re) {
      throw re.unwrapRemoteException(AccessControlException.class,
                                     FileNotFoundException.class,
                                     UnresolvedPathException.class);
    }
  }

  /**
   * Get the file info for a specific file or directory. If src
   * refers to a symlink then the FileStatus of the link is returned.
   * @param src path to a file or directory.
   * 
   * For description of exceptions thrown 
   * @see ClientProtocol#getFileLinkInfo(String)
   */
  public HdfsFileStatus getFileLinkInfo(String src) throws IOException {
    checkOpen();
    try {
      return namenode.getFileLinkInfo(src);
    } catch(RemoteException re) {
      throw re.unwrapRemoteException(AccessControlException.class,
                                     UnresolvedPathException.class);
     }
   }

  /**
   * Get the checksum of a file.
   * @param src The file path
   * @return The checksum 
   * @see DistributedFileSystem#getFileChecksum(Path)
   */
  public MD5MD5CRC32FileChecksum getFileChecksum(String src) throws IOException {
    checkOpen();
    return getFileChecksum(src, namenode, socketFactory, dfsClientConf.socketTimeout);    
  }

  /**
   * Get the checksum of a file.
   * @param src The file path
   * @return The checksum 
   */
  public static MD5MD5CRC32FileChecksum getFileChecksum(String src,
      ClientProtocol namenode, SocketFactory socketFactory, int socketTimeout
      ) throws IOException {
    //get all block locations
    LocatedBlocks blockLocations = callGetBlockLocations(namenode, src, 0, Long.MAX_VALUE);
    if (null == blockLocations) {
      throw new FileNotFoundException("File does not exist: " + src);
    }
    List<LocatedBlock> locatedblocks = blockLocations.getLocatedBlocks();
    final DataOutputBuffer md5out = new DataOutputBuffer();
    int bytesPerCRC = 0;
    long crcPerBlock = 0;
    boolean refetchBlocks = false;
    int lastRetriedIndex = -1;

    //get block checksum for each block
    for(int i = 0; i < locatedblocks.size(); i++) {
      if (refetchBlocks) {  // refetch to get fresh tokens
        blockLocations = callGetBlockLocations(namenode, src, 0, Long.MAX_VALUE);
        if (null == blockLocations) {
          throw new FileNotFoundException("File does not exist: " + src);
        }
        locatedblocks = blockLocations.getLocatedBlocks();
        refetchBlocks = false;
      }
      LocatedBlock lb = locatedblocks.get(i);
      final ExtendedBlock block = lb.getBlock();
      final DatanodeInfo[] datanodes = lb.getLocations();
      
      //try each datanode location of the block
      final int timeout = 3000 * datanodes.length + socketTimeout;
      boolean done = false;
      for(int j = 0; !done && j < datanodes.length; j++) {
        Socket sock = null;
        DataOutputStream out = null;
        DataInputStream in = null;
        
        try {
          //connect to a datanode
          sock = socketFactory.createSocket();
          NetUtils.connect(sock,
              NetUtils.createSocketAddr(datanodes[j].getName()), timeout);
          sock.setSoTimeout(timeout);

          out = new DataOutputStream(
              new BufferedOutputStream(NetUtils.getOutputStream(sock), 
                                       HdfsConstants.SMALL_BUFFER_SIZE));
          in = new DataInputStream(NetUtils.getInputStream(sock));

          if (LOG.isDebugEnabled()) {
            LOG.debug("write to " + datanodes[j].getName() + ": "
                + Op.BLOCK_CHECKSUM + ", block=" + block);
          }
          // get block MD5
          new Sender(out).blockChecksum(block, lb.getBlockToken());

          final BlockOpResponseProto reply =
            BlockOpResponseProto.parseFrom(HdfsProtoUtil.vintPrefixed(in));

          if (reply.getStatus() != Status.SUCCESS) {
            if (reply.getStatus() == Status.ERROR_ACCESS_TOKEN
                && i > lastRetriedIndex) {
              if (LOG.isDebugEnabled()) {
                LOG.debug("Got access token error in response to OP_BLOCK_CHECKSUM "
                    + "for file " + src + " for block " + block
                    + " from datanode " + datanodes[j].getName()
                    + ". Will retry the block once.");
              }
              lastRetriedIndex = i;
              done = true; // actually it's not done; but we'll retry
              i--; // repeat at i-th block
              refetchBlocks = true;
              break;
            } else {
              throw new IOException("Bad response " + reply + " for block "
                  + block + " from datanode " + datanodes[j].getName());
            }
          }
          
          OpBlockChecksumResponseProto checksumData =
            reply.getChecksumResponse();

          //read byte-per-checksum
          final int bpc = checksumData.getBytesPerCrc();
          if (i == 0) { //first block
            bytesPerCRC = bpc;
          }
          else if (bpc != bytesPerCRC) {
            throw new IOException("Byte-per-checksum not matched: bpc=" + bpc
                + " but bytesPerCRC=" + bytesPerCRC);
          }
          
          //read crc-per-block
          final long cpb = checksumData.getCrcPerBlock();
          if (locatedblocks.size() > 1 && i == 0) {
            crcPerBlock = cpb;
          }

          //read md5
          final MD5Hash md5 = new MD5Hash(
              checksumData.getMd5().toByteArray());
          md5.write(md5out);
          
          done = true;

          if (LOG.isDebugEnabled()) {
            if (i == 0) {
              LOG.debug("set bytesPerCRC=" + bytesPerCRC
                  + ", crcPerBlock=" + crcPerBlock);
            }
            LOG.debug("got reply from " + datanodes[j].getName()
                + ": md5=" + md5);
          }
        } catch (IOException ie) {
          LOG.warn("src=" + src + ", datanodes[" + j + "].getName()="
              + datanodes[j].getName(), ie);
        } finally {
          IOUtils.closeStream(in);
          IOUtils.closeStream(out);
          IOUtils.closeSocket(sock);        
        }
      }

      if (!done) {
        throw new IOException("Fail to get block MD5 for " + block);
      }
    }

    //compute file MD5
    final MD5Hash fileMD5 = MD5Hash.digest(md5out.getData()); 
    return new MD5MD5CRC32FileChecksum(bytesPerCRC, crcPerBlock, fileMD5);
  }

  /**
   * Set permissions to a file or directory.
   * @param src path name.
   * @param permission
   * 
   * @see ClientProtocol#setPermission(String, FsPermission)
   */
  public void setPermission(String src, FsPermission permission)
      throws IOException {
    checkOpen();
    try {
      namenode.setPermission(src, permission);
    } catch(RemoteException re) {
      throw re.unwrapRemoteException(AccessControlException.class,
                                     FileNotFoundException.class,
                                     SafeModeException.class,
                                     UnresolvedPathException.class);
    }
  }

  /**
   * Set file or directory owner.
   * @param src path name.
   * @param username user id.
   * @param groupname user group.
   * 
   * @see ClientProtocol#setOwner(String, String, String)
   */
  public void setOwner(String src, String username, String groupname)
      throws IOException {
    checkOpen();
    try {
      namenode.setOwner(src, username, groupname);
    } catch(RemoteException re) {
      throw re.unwrapRemoteException(AccessControlException.class,
                                     FileNotFoundException.class,
                                     SafeModeException.class,
                                     UnresolvedPathException.class);                                   
    }
  }

  /**
   * @see ClientProtocol#getStats()
   */
  public FsStatus getDiskStatus() throws IOException {
    long rawNums[] = namenode.getStats();
    return new FsStatus(rawNums[0], rawNums[1], rawNums[2]);
  }

  /**
   * Returns count of blocks with no good replicas left. Normally should be 
   * zero.
   * @throws IOException
   */ 
  public long getMissingBlocksCount() throws IOException {
    return namenode.getStats()[ClientProtocol.GET_STATS_MISSING_BLOCKS_IDX];
  }
  
  /**
   * Returns count of blocks with one of more replica missing.
   * @throws IOException
   */ 
  public long getUnderReplicatedBlocksCount() throws IOException {
    return namenode.getStats()[ClientProtocol.GET_STATS_UNDER_REPLICATED_IDX];
  }
  
  /**
   * Returns count of blocks with at least one replica marked corrupt. 
   * @throws IOException
   */ 
  public long getCorruptBlocksCount() throws IOException {
    return namenode.getStats()[ClientProtocol.GET_STATS_CORRUPT_BLOCKS_IDX];
  }
  
  /**
   * @return a list in which each entry describes a corrupt file/block
   * @throws IOException
   */
  public CorruptFileBlocks listCorruptFileBlocks(String path,
                                                 String cookie)
    throws IOException {
    return namenode.listCorruptFileBlocks(path, cookie);
  }

  public DatanodeInfo[] datanodeReport(DatanodeReportType type)
  throws IOException {
    return namenode.getDatanodeReport(type);
  }
    
  /**
   * Enter, leave or get safe mode.
   * 
   * @see ClientProtocol#setSafeMode(HdfsConstants.SafeModeAction)
   */
  public boolean setSafeMode(SafeModeAction action) throws IOException {
    return namenode.setSafeMode(action);
  }

  /**
   * Save namespace image.
   * 
   * @see ClientProtocol#saveNamespace()
   */
  void saveNamespace() throws AccessControlException, IOException {
    try {
      namenode.saveNamespace();
    } catch(RemoteException re) {
      throw re.unwrapRemoteException(AccessControlException.class);
    }
  }
  
  /**
   * enable/disable restore failed storage.
   * 
   * @see ClientProtocol#restoreFailedStorage(String arg)
   */
  boolean restoreFailedStorage(String arg) throws AccessControlException {
    return namenode.restoreFailedStorage(arg);
  }

  /**
   * Refresh the hosts and exclude files.  (Rereads them.)
   * See {@link ClientProtocol#refreshNodes()} 
   * for more details.
   * 
   * @see ClientProtocol#refreshNodes()
   */
  public void refreshNodes() throws IOException {
    namenode.refreshNodes();
  }

  /**
   * Dumps DFS data structures into specified file.
   * 
   * @see ClientProtocol#metaSave(String)
   */
  public void metaSave(String pathname) throws IOException {
    namenode.metaSave(pathname);
  }

  /**
   * Requests the namenode to tell all datanodes to use a new, non-persistent
   * bandwidth value for dfs.balance.bandwidthPerSec.
   * See {@link ClientProtocol#setBalancerBandwidth(long)} 
   * for more details.
   * 
   * @see ClientProtocol#setBalancerBandwidth(long)
   */
  public void setBalancerBandwidth(long bandwidth) throws IOException {
    namenode.setBalancerBandwidth(bandwidth);
  }
    
  /**
   * @see ClientProtocol#finalizeUpgrade()
   */
  public void finalizeUpgrade() throws IOException {
    namenode.finalizeUpgrade();
  }

  /**
   * @see ClientProtocol#distributedUpgradeProgress(HdfsConstants.UpgradeAction)
   */
  public UpgradeStatusReport distributedUpgradeProgress(UpgradeAction action)
      throws IOException {
    return namenode.distributedUpgradeProgress(action);
  }

  /**
   */
  @Deprecated
  public boolean mkdirs(String src) throws IOException {
    return mkdirs(src, null, true);
  }

  /**
   * Create a directory (or hierarchy of directories) with the given
   * name and permission.
   *
   * @param src The path of the directory being created
   * @param permission The permission of the directory being created.
   * If permission == null, use {@link FsPermission#getDefault()}.
   * @param createParent create missing parent directory if true
   * 
   * @return True if the operation success.
   * 
   * @see ClientProtocol#mkdirs(String, FsPermission, boolean)
   */
  public boolean mkdirs(String src, FsPermission permission,
      boolean createParent) throws IOException {
    checkOpen();
    if (permission == null) {
      permission = FsPermission.getDefault();
    }
    FsPermission masked = permission.applyUMask(dfsClientConf.uMask);
    if(LOG.isDebugEnabled()) {
      LOG.debug(src + ": masked=" + masked);
    }
    try {
      return namenode.mkdirs(src, masked, createParent);
    } catch(RemoteException re) {
      throw re.unwrapRemoteException(AccessControlException.class,
                                     InvalidPathException.class,
                                     FileAlreadyExistsException.class,
                                     FileNotFoundException.class,
                                     ParentNotDirectoryException.class,
                                     SafeModeException.class,
                                     NSQuotaExceededException.class,
                                     UnresolvedPathException.class);
    }
  }
  
  /**
   * Same {{@link #mkdirs(String, FsPermission, boolean)} except
   * that the permissions has already been masked against umask.
   */
  public boolean primitiveMkdir(String src, FsPermission absPermission)
    throws IOException {
    checkOpen();
    if (absPermission == null) {
      absPermission = 
        FsPermission.getDefault().applyUMask(dfsClientConf.uMask);
    } 

    if(LOG.isDebugEnabled()) {
      LOG.debug(src + ": masked=" + absPermission);
    }
    try {
      return namenode.mkdirs(src, absPermission, true);
    } catch(RemoteException re) {
      throw re.unwrapRemoteException(AccessControlException.class,
                                     NSQuotaExceededException.class,
                                     DSQuotaExceededException.class,
                                     UnresolvedPathException.class);
    }
  }

  /**
   * Get {@link ContentSummary} rooted at the specified directory.
   * @param path The string representation of the path
   * 
   * @see ClientProtocol#getContentSummary(String)
   */
  ContentSummary getContentSummary(String src) throws IOException {
    try {
      return namenode.getContentSummary(src);
    } catch(RemoteException re) {
      throw re.unwrapRemoteException(AccessControlException.class,
                                     FileNotFoundException.class,
                                     UnresolvedPathException.class);
    }
  }

  /**
   * Sets or resets quotas for a directory.
   * @see ClientProtocol#setQuota(String, long, long)
   */
  void setQuota(String src, long namespaceQuota, long diskspaceQuota) 
      throws IOException {
    // sanity check
    if ((namespaceQuota <= 0 && namespaceQuota != HdfsConstants.QUOTA_DONT_SET &&
         namespaceQuota != HdfsConstants.QUOTA_RESET) ||
        (diskspaceQuota <= 0 && diskspaceQuota != HdfsConstants.QUOTA_DONT_SET &&
         diskspaceQuota != HdfsConstants.QUOTA_RESET)) {
      throw new IllegalArgumentException("Invalid values for quota : " +
                                         namespaceQuota + " and " + 
                                         diskspaceQuota);
                                         
    }
    try {
      namenode.setQuota(src, namespaceQuota, diskspaceQuota);
    } catch(RemoteException re) {
      throw re.unwrapRemoteException(AccessControlException.class,
                                     FileNotFoundException.class,
                                     NSQuotaExceededException.class,
                                     DSQuotaExceededException.class,
                                     UnresolvedPathException.class);
    }
  }

  /**
   * set the modification and access time of a file
   * 
   * @see ClientProtocol#setTimes(String, long, long)
   */
  public void setTimes(String src, long mtime, long atime) throws IOException {
    checkOpen();
    try {
      namenode.setTimes(src, mtime, atime);
    } catch(RemoteException re) {
      throw re.unwrapRemoteException(AccessControlException.class,
                                     FileNotFoundException.class,
                                     UnresolvedPathException.class);
    }
  }

  /**
   * The Hdfs implementation of {@link FSDataInputStream}
   */
  @InterfaceAudience.Private
  public static class DFSDataInputStream extends FSDataInputStream {
    public DFSDataInputStream(DFSInputStream in)
      throws IOException {
      super(in);
    }
      
    /**
     * Returns the datanode from which the stream is currently reading.
     */
    public DatanodeInfo getCurrentDatanode() {
      return ((DFSInputStream)in).getCurrentDatanode();
    }
      
    /**
     * Returns the block containing the target position. 
     */
    public ExtendedBlock getCurrentBlock() {
      return ((DFSInputStream)in).getCurrentBlock();
    }

    /**
     * Return collection of blocks that has already been located.
     */
    synchronized List<LocatedBlock> getAllBlocks() throws IOException {
      return ((DFSInputStream)in).getAllBlocks();
    }
    
    /**
     * @return The visible length of the file.
     */
    public long getVisibleLength() throws IOException {
      return ((DFSInputStream)in).getFileLength();
    }
  }
  
  boolean shouldTryShortCircuitRead(InetSocketAddress targetAddr)
      throws IOException {
    if (shortCircuitLocalReads && isLocalAddress(targetAddr)) {
      return true;
    }
    return false;
  }

  void reportChecksumFailure(String file, ExtendedBlock blk, DatanodeInfo dn) {
    DatanodeInfo [] dnArr = { dn };
    LocatedBlock [] lblocks = { new LocatedBlock(blk, dnArr) };
    reportChecksumFailure(file, lblocks);
  }
    
  // just reports checksum failure and ignores any exception during the report.
  void reportChecksumFailure(String file, LocatedBlock lblocks[]) {
    try {
      reportBadBlocks(lblocks);
    } catch (IOException ie) {
      LOG.info("Found corruption while reading " + file
          + ".  Error repairing corrupt blocks.  Bad blocks remain.", ie);
    }
  }

  /** {@inheritDoc} */
  public String toString() {
    return getClass().getSimpleName() + "[clientName=" + clientName
        + ", ugi=" + ugi + "]"; 
  }

  void disableShortCircuit() {
    shortCircuitLocalReads = false;
  }
}<|MERGE_RESOLUTION|>--- conflicted
+++ resolved
@@ -28,22 +28,16 @@
 import java.net.InetSocketAddress;
 import java.net.NetworkInterface;
 import java.net.Socket;
-<<<<<<< HEAD
+import java.net.SocketException;
 import java.net.URI;
-=======
-import java.net.SocketException;
 import java.util.Collections;
->>>>>>> 2ab10e29
 import java.util.EnumSet;
 import java.util.HashMap;
 import java.util.HashSet;
 import java.util.List;
 import java.util.Map;
-<<<<<<< HEAD
-=======
 import java.util.Set;
 
->>>>>>> 2ab10e29
 import javax.net.SocketFactory;
 
 import org.apache.commons.logging.Log;
@@ -91,6 +85,7 @@
 import org.apache.hadoop.hdfs.protocol.proto.DataTransferProtos.OpBlockChecksumResponseProto;
 import org.apache.hadoop.hdfs.protocol.proto.DataTransferProtos.Status;
 import org.apache.hadoop.hdfs.security.token.block.BlockTokenIdentifier;
+import org.apache.hadoop.hdfs.security.token.block.InvalidBlockTokenException;
 import org.apache.hadoop.hdfs.security.token.delegation.DelegationTokenIdentifier;
 import org.apache.hadoop.hdfs.server.common.HdfsServerConstants;
 import org.apache.hadoop.hdfs.server.common.UpgradeStatusReport;
@@ -116,11 +111,7 @@
 import org.apache.hadoop.security.token.TokenRenewer;
 import org.apache.hadoop.util.DataChecksum;
 import org.apache.hadoop.util.Progressable;
-<<<<<<< HEAD
 import org.apache.hadoop.util.ReflectionUtils;
-=======
-import org.apache.hadoop.hdfs.security.token.block.InvalidBlockTokenException;
->>>>>>> 2ab10e29
 
 /********************************************************
  * DFSClient can connect to a Hadoop Filesystem and 
@@ -251,12 +242,9 @@
    */
   private final Map<String, DFSOutputStream> filesBeingWritten
       = new HashMap<String, DFSOutputStream>();
-<<<<<<< HEAD
-
-=======
+
   private boolean shortCircuitLocalReads;
   
->>>>>>> 2ab10e29
   /**
    * Same as this(NameNode.getAddress(conf), conf);
    * @see #DFSClient(InetSocketAddress, Configuration)
@@ -340,6 +328,13 @@
           "Expecting exactly one of nameNodeUri and rpcNamenode being null: "
           + "nameNodeUri=" + nameNodeUri + ", rpcNamenode=" + rpcNamenode);
     }
+    // read directly from the block file if configured.
+    this.shortCircuitLocalReads = conf.getBoolean(
+        DFSConfigKeys.DFS_CLIENT_READ_SHORTCIRCUIT_KEY,
+        DFSConfigKeys.DFS_CLIENT_READ_SHORTCIRCUIT_DEFAULT);
+    if (LOG.isDebugEnabled()) {
+      LOG.debug("Short circuit read is " + shortCircuitLocalReads);
+    }
   }
   
   private Class<?> getFailoverProxyProviderClass(String authority, Configuration conf)
@@ -355,13 +350,6 @@
       } else {
         throw e;
       }
-    }
-    // read directly from the block file if configured.
-    this.shortCircuitLocalReads = conf.getBoolean(
-        DFSConfigKeys.DFS_CLIENT_READ_SHORTCIRCUIT_KEY,
-        DFSConfigKeys.DFS_CLIENT_READ_SHORTCIRCUIT_DEFAULT);
-    if (LOG.isDebugEnabled()) {
-      LOG.debug("Short circuit read is " + shortCircuitLocalReads);
     }
   }
 
