--- conflicted
+++ resolved
@@ -161,13 +161,9 @@
           RefreshAuthorizationPolicyProtocol.class, this);
       this.serviceRpcServer.addProtocol(RpcKind.RPC_WRITABLE,
           RefreshUserMappingsProtocol.class, this);
-<<<<<<< HEAD
-      this.serviceRpcServer.addProtocol(GetUserMappingsProtocol.class, this);
-      this.serviceRpcServer.addProtocol(HAServiceProtocol.class, this);
-=======
       this.serviceRpcServer.addProtocol(RpcKind.RPC_WRITABLE, 
           GetUserMappingsProtocol.class, this);
->>>>>>> 0acc00bb
+      this.serviceRpcServer.addProtocol(HAServiceProtocol.class, this);
       
       this.serviceRPCAddress = this.serviceRpcServer.getListenerAddress();
       nn.setRpcServiceServerAddress(conf, serviceRPCAddress);
@@ -188,16 +184,11 @@
         NamenodeProtocol.class, this);
     this.clientRpcServer.addProtocol(RpcKind.RPC_WRITABLE,
         RefreshAuthorizationPolicyProtocol.class, this);
-<<<<<<< HEAD
-    this.clientRpcServer.addProtocol(RefreshUserMappingsProtocol.class, this);
-    this.clientRpcServer.addProtocol(GetUserMappingsProtocol.class, this);
-    this.clientRpcServer.addProtocol(HAServiceProtocol.class, this);
-=======
     this.clientRpcServer.addProtocol(RpcKind.RPC_WRITABLE,
         RefreshUserMappingsProtocol.class, this);
     this.clientRpcServer.addProtocol(RpcKind.RPC_WRITABLE,
         GetUserMappingsProtocol.class, this);
->>>>>>> 0acc00bb
+    this.clientRpcServer.addProtocol(HAServiceProtocol.class, this);
     
 
     // set service-level authorization security policy
